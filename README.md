--- conflicted
+++ resolved
@@ -9,11 +9,7 @@
 - **Múltiplos parsers**: Suporte para diferentes formatos de PDF
 - **Fallbacks robustos**: Múltiplas estratégias de extração de texto
 
-<<<<<<< HEAD
-=======
 ## Deploy no Back4App
-
->>>>>>> b1bf9495
 
 ## Endpoints
 
@@ -35,8 +31,6 @@
     - `return_text_sample`: "1" para retornar amostra do texto (opcional)
     - `bearer`: Token Bearer para autenticação (opcional)
     - `basic`: Credenciais Basic Auth (opcional)
-<<<<<<< HEAD
-=======
 
 ## Estrutura do Projeto
 
@@ -51,7 +45,7 @@
 └── README.md           # Este arquivo
 ```
 
-#
+## Deploy
+
 - Verifique os logs no dashboard
-- Teste localmente com Docker Compose
->>>>>>> b1bf9495
+- Teste localmente com Docker Compose